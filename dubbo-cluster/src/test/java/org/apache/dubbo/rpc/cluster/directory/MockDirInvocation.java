/*
 * Licensed to the Apache Software Foundation (ASF) under one or more
 * contributor license agreements.  See the NOTICE file distributed with
 * this work for additional information regarding copyright ownership.
 * The ASF licenses this file to You under the Apache License, Version 2.0
 * (the "License"); you may not use this file except in compliance with
 * the License.  You may obtain a copy of the License at
 *
 *     http://www.apache.org/licenses/LICENSE-2.0
 *
 * Unless required by applicable law or agreed to in writing, software
 * distributed under the License is distributed on an "AS IS" BASIS,
 * WITHOUT WARRANTIES OR CONDITIONS OF ANY KIND, either express or implied.
 * See the License for the specific language governing permissions and
 * limitations under the License.
 */
package org.apache.dubbo.rpc.cluster.directory;

import org.apache.dubbo.rpc.Invocation;
import org.apache.dubbo.rpc.Invoker;

import java.util.HashMap;
import java.util.Map;

import static org.apache.dubbo.common.constants.CommonConstants.GROUP_KEY;
import static org.apache.dubbo.common.constants.CommonConstants.PATH_KEY;
import static org.apache.dubbo.common.constants.CommonConstants.TIMEOUT_KEY;
import static org.apache.dubbo.common.constants.CommonConstants.VERSION_KEY;
import static org.apache.dubbo.remoting.Constants.DUBBO_VERSION_KEY;
import static org.apache.dubbo.rpc.Constants.TOKEN_KEY;

/**
 * MockInvocation.java
 */
public class MockDirInvocation implements Invocation {

    public String getMethodName() {
        return "echo";
    }

    public Class<?>[] getParameterTypes() {
        return new Class[]{String.class};
    }

    public Object[] getArguments() {
        return new Object[]{"aa"};
    }

<<<<<<< HEAD
    public Map<String, String> getAttachments() {
        Map<String, String> attachments = new HashMap<String, String>();
        attachments.put(PATH_KEY, "dubbo");
        attachments.put(GROUP_KEY, "dubbo");
        attachments.put(VERSION_KEY, "1.0.0");
        attachments.put(DUBBO_VERSION_KEY, "1.0.0");
        attachments.put(TOKEN_KEY, "sfag");
        attachments.put(TIMEOUT_KEY, "1000");
=======
    public Map<String, Object> getAttachments() {
        Map<String, Object> attachments = new HashMap<String, Object>();
        attachments.put(Constants.PATH_KEY, "dubbo");
        attachments.put(Constants.GROUP_KEY, "dubbo");
        attachments.put(Constants.VERSION_KEY, "1.0.0");
        attachments.put(Constants.DUBBO_VERSION_KEY, "1.0.0");
        attachments.put(Constants.TOKEN_KEY, "sfag");
        attachments.put(Constants.TIMEOUT_KEY, "1000");
>>>>>>> 8e624056
        return attachments;
    }

    @Override
<<<<<<< HEAD
    public void setAttachment(String key, String value) {
=======
    public void setAttachment(String key, Object value) {
>>>>>>> 8e624056

    }

    @Override
<<<<<<< HEAD
    public void setAttachmentIfAbsent(String key, String value) {
=======
    public void setAttachmentIfAbsent(String key, Object value) {
>>>>>>> 8e624056

    }

    public Invoker<?> getInvoker() {
        return null;
    }

    @Override
    public Object put(Object key, Object value) {
        return null;
    }

    @Override
    public Object get(Object key) {
        return null;
    }

    @Override
    public Map<Object, Object> getAttributes() {
        return null;
    }

    public Object getAttachment(String key) {
        return getAttachments().get(key);
    }

    public Object getAttachment(String key, Object defaultValue) {
        return getAttachments().get(key);
    }

}<|MERGE_RESOLUTION|>--- conflicted
+++ resolved
@@ -46,43 +46,24 @@
         return new Object[]{"aa"};
     }
 
-<<<<<<< HEAD
-    public Map<String, String> getAttachments() {
-        Map<String, String> attachments = new HashMap<String, String>();
+    public Map<String, Object> getAttachments() {
+        Map<String, Object> attachments = new HashMap<String, Object>();
         attachments.put(PATH_KEY, "dubbo");
         attachments.put(GROUP_KEY, "dubbo");
         attachments.put(VERSION_KEY, "1.0.0");
         attachments.put(DUBBO_VERSION_KEY, "1.0.0");
         attachments.put(TOKEN_KEY, "sfag");
         attachments.put(TIMEOUT_KEY, "1000");
-=======
-    public Map<String, Object> getAttachments() {
-        Map<String, Object> attachments = new HashMap<String, Object>();
-        attachments.put(Constants.PATH_KEY, "dubbo");
-        attachments.put(Constants.GROUP_KEY, "dubbo");
-        attachments.put(Constants.VERSION_KEY, "1.0.0");
-        attachments.put(Constants.DUBBO_VERSION_KEY, "1.0.0");
-        attachments.put(Constants.TOKEN_KEY, "sfag");
-        attachments.put(Constants.TIMEOUT_KEY, "1000");
->>>>>>> 8e624056
         return attachments;
     }
 
     @Override
-<<<<<<< HEAD
-    public void setAttachment(String key, String value) {
-=======
     public void setAttachment(String key, Object value) {
->>>>>>> 8e624056
 
     }
 
     @Override
-<<<<<<< HEAD
-    public void setAttachmentIfAbsent(String key, String value) {
-=======
     public void setAttachmentIfAbsent(String key, Object value) {
->>>>>>> 8e624056
 
     }
 
